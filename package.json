{
	"name": "broadlink-wifi-switch-hub",
<<<<<<< HEAD
	"version": "1.1.4",
=======
	"version": "1.2.0",
>>>>>>> eb877187
	"description": "Broadlink WiFi Switch Hub",
	"main": "blhub.js",
	"dependencies": {
		"broadlink-core": "^1.1.0",
		"bufferutil": "^4.0.1",
		"ipaddr.js": "^1.9.1",
		"optist": "^1.0.6",
		"tr-apisrv": "^0.0.2",
		"utf-8-validate": "^5.0.2",
		"ws": "^7.2.3"
	},
	"scripts": {
		"test": "node ./test/test.js"
	},
	"engines": {
		"node": ">=8.0.0"
	},
	"repository": {
		"type": "git",
		"url": "git+https://github.com/rinne/node-broadlink-wifi-switch-hub.git"
	},
	"keywords": [
		"broadlink",
		"home",
		"hassio",
		"home assistant",
		"homeassistant",
		"home automation"
	],
	"author": {
		"name": "Timo J. Rinne",
		"email": "tri@iki.fi",
		"url": "https://github.com/rinne/"
	},
	"license": "MIT",
	"bugs": {
		"url": "https://github.com/rinne/node-broadlink-wifi-switch-hub/issues"
	},
	"homepage": "https://github.com/rinne/node-broadlink-wifi-switch-hub"
}<|MERGE_RESOLUTION|>--- conflicted
+++ resolved
@@ -1,10 +1,6 @@
 {
 	"name": "broadlink-wifi-switch-hub",
-<<<<<<< HEAD
-	"version": "1.1.4",
-=======
-	"version": "1.2.0",
->>>>>>> eb877187
+	"version": "1.3.0",
 	"description": "Broadlink WiFi Switch Hub",
 	"main": "blhub.js",
 	"dependencies": {
